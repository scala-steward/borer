--- conflicted
+++ resolved
@@ -237,13 +237,8 @@
       case DI.TextStart => stringOf(readUnsizedTextBytes[Array[Byte]]())
       case _            => unexpectedDataItem(expected = "String or Text Bytes")
     }
-<<<<<<< HEAD
-
   def readString(s: String): this.type = if (tryReadString(s)) this else unexpectedDataItem(expected = s""""$s"""")
-=======
-  def readString(s: String): this.type = if (tryReadString(s)) this else unexpectedDataItem(expected = '"' + s + '"')
   @inline def hasString: Boolean       = hasAnyOf(DI.String | DI.Chars | DI.Text | DI.TextStart)
->>>>>>> 6a2ce692
 
   @inline def hasString(value: String): Boolean =
     _dataItem match {
