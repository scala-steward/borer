--- conflicted
+++ resolved
@@ -146,13 +146,8 @@
 lazy val borer = project.in(file("."))
   .aggregate(coreJVM, coreJS)
   .aggregate(akka)
-<<<<<<< HEAD
   //.aggregate(scodecJVM, scodecJS)
   .aggregate(scodecJVM)
-  .aggregate(magnoliaJVM, magnoliaJS)
-=======
-  .aggregate(scodecJVM, scodecJS)
->>>>>>> 2058ff71
   .aggregate(derivationJVM, derivationJS)
   .settings(commonSettings)
   .settings(publishingSettings)
@@ -227,26 +222,4 @@
     moduleName := "borer-derivation",
     libraryDependencies ++= Seq(`scala-compiler`.value, `scala-reflect`.value, utest.value),
   )
-<<<<<<< HEAD
-  .jsSettings(scalajsSettings: _*)
-=======
-  .jsSettings(scalajsSettings: _*)
-
-lazy val benchmarks = project
-  .enablePlugins(AutomateHeaderPlugin, JmhPlugin, BenchmarkResultsPlugin)
-  .dependsOn(coreJVM, derivationJVM)
-  .settings(commonSettings)
-  .settings(
-    publishArtifact := false,
-    libraryDependencies ++= Seq(
-      "com.github.plokhotnyuk.jsoniter-scala" %% "jsoniter-scala-core"   % "0.49.1",
-      "com.github.plokhotnyuk.jsoniter-scala" %% "jsoniter-scala-macros" % "0.49.1" % Provided,
-      "com.fasterxml.jackson.module"          %% "jackson-module-scala"  % "2.9.9",
-      "com.lihaoyi"                           %% "upickle"               % "0.7.4",
-      "io.circe"                              %% "circe-core"            % "0.12.0-M2",
-      "io.circe"                              %% "circe-derivation"      % "0.12.0-M1",
-      "io.circe"                              %% "circe-jawn"            % "0.12.0-M2",
-      "io.spray"                              %% "spray-json"            % "1.3.5",
-    )
-  )
->>>>>>> 2058ff71
+  .jsSettings(scalajsSettings: _*)