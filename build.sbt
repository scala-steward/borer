--- conflicted
+++ resolved
@@ -62,8 +62,7 @@
   Compile / unmanagedResources += baseDirectory.value.getParentFile.getParentFile / "LICENSE",
   scalafmtOnCompile := true, // reformat main and test sources on compile
 
-  // temp
-  resolvers += "jitpack" at "https://jitpack.io",
+  // temporary
   resolvers += "Apache Pekko Staging".at("https://repository.apache.org/content/groups/staging"),
 
   // file headers
@@ -107,20 +106,12 @@
 /////////////////////// DEPENDENCIES /////////////////////////
 
 // format: OFF
-<<<<<<< HEAD
 val `akka-actor`        = Def.setting("com.typesafe.akka" %%  "akka-actor-typed"  % "2.8.3")
 val `akka-stream`       = Def.setting("com.typesafe.akka" %%  "akka-stream"       % "2.8.3")
 val `akka-http`         = Def.setting("com.typesafe.akka" %%  "akka-http"         % "10.5.2")
-=======
-val `akka-actor`        = Def.setting("com.typesafe.akka" %%  "akka-actor-typed"  % "2.8.0")
-val `akka-stream`       = Def.setting("com.typesafe.akka" %%  "akka-stream"       % "2.8.0")
-val `akka-http`         = Def.setting("com.typesafe.akka" %%  "akka-http"         % "10.5.1")
-
-val `pekko-actor`        = Def.setting("org.apache.pekko" %%  "pekko-actor-typed"  % "1.0.1")
-val `pekko-stream`       = Def.setting("org.apache.pekko" %%  "pekko-stream"       % "1.0.1")
-val `pekko-http`         = Def.setting("org.apache.pekko" %%  "pekko-http"         % "1.0.0-RC2")
-
->>>>>>> 377a7770
+val `pekko-actor`       = Def.setting("org.apache.pekko" %%  "pekko-actor-typed"  % "1.0.1")
+val `pekko-stream`      = Def.setting("org.apache.pekko" %%  "pekko-stream"       % "1.0.1")
+val `pekko-http`        = Def.setting("org.apache.pekko" %%  "pekko-http"         % "1.0.0-RC2")
 val `cats-core`         = Def.setting("org.typelevel"     %%% "cats-core"         % "2.9.0")
 val `circe-core`        = Def.setting("io.circe"          %%% "circe-core"        % "0.14.5")
 val `circe-parser`      = Def.setting("io.circe"          %%% "circe-parser"      % "0.14.5")
