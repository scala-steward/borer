/*
 * Copyright (c) 2019 Mathias Doenitz
 *
 * This Source Code Form is subject to the terms of the Mozilla Public
 * License, v. 2.0. If a copy of the MPL was not distributed with this
 * file, You can obtain one at http://mozilla.org/MPL/2.0/.
 */

package io.bullet.borer.compat

import java.nio.charset.StandardCharsets
import _root_.scodec.bits.ByteVector
import io.bullet.borer._

object ScodecJsonSpec extends AbstractJsonSpec {
  import scodec._

  def encode[T: Encoder](value: T): String =
<<<<<<< HEAD
    Json.encode(value).to[ByteVector].bytes.decodeUtf8.getOrElse("")
=======
    Json.encode(value).to[ByteVector].result.decodeUtf8.right.get
>>>>>>> 2058ff71

  def decode[T: Decoder](encoded: String): T =
    Json
      .decode(ByteVector(encoded getBytes StandardCharsets.UTF_8))
      .withConfig(Json.DecodingConfig.default.copy(maxNumberAbsExponent = 300))
      .to[T]
      .value
}<|MERGE_RESOLUTION|>--- conflicted
+++ resolved
@@ -16,11 +16,7 @@
   import scodec._
 
   def encode[T: Encoder](value: T): String =
-<<<<<<< HEAD
-    Json.encode(value).to[ByteVector].bytes.decodeUtf8.getOrElse("")
-=======
-    Json.encode(value).to[ByteVector].result.decodeUtf8.right.get
->>>>>>> 2058ff71
+    Json.encode(value).to[ByteVector].result.decodeUtf8.getOrElse("")
 
   def decode[T: Decoder](encoded: String): T =
     Json
